# Azure AI Agents SDK – C# Samples Tracker

## Overview
- Uses 1DP endpoint with Agent 1.0 OpenAI compatible (/assistants route)

---
Existing SDK Samples: https://github.com/Azure/azure-sdk-for-net/tree/feature/azure-ai-agents-persistent/sdk/ai/Azure.AI.Agents.Persistent

---
This table tracks the current status of code samples for each supported tool in the Azure AI Agents SDK.

---

## Code Sample Status

| Tool               | Sample Description                     | Status          | Notes / Known Issues                          |
|--------------------|-----------------------------------------|-----------------|-----------------------------------------------|
| **Basic Agent**    | Using agent with no tools              | ❌ Doesn't exist|                                               |
| **Bing**           | Using Bing in an agent                 | ⚠️ Exists| Sample updated - get "Bing Search API key is missing" error |
| **File Search**    | Uploading files                        | ✅/⚠️ | Sample updated - **Sync** sample works, **Async** sample crashes on await agentClient.Files.UploadFileAsync() |
|                    | Using blob storage (project data assets)| ⚠️ Exists| Sample not yet tested - but compiles properly and follows updated coding patterns |
|                    | Managing files                         | ❌ Doesn't exist|                                               |
<<<<<<< HEAD
| **Azure AI Search**| Using a knowledge store                | ❌ Doesn't exist|                                               |
| **Fabric**         | Grounding with Fabric data             | ⚠️ Exists| Sample not yet tested - but compiles properly and follows updated coding patterns |
=======
| **Azure AI Search**| Using a knowledge store                | ⚠️ Exists | Sample not yet tested - but compiles properly and follows updated coding patterns |
| **Fabric**         | Grounding with Fabric data             | ❌ Doesn't exist|                                               |
>>>>>>> dabede93
| **SharePoint**     | Grounding with SharePoint files        | ❌ Doesn't exist|                                               |
| **TripAdvisor**    | Using licensed TripAdvisor data        | ❌ Doesn't exist|                                               |
| **Function Calling**| Calling local functions               | ✅ Fully functional and validated|                                               |
| **Azure Functions**| Calling durable Azure Functions        | ✅ Fully functional and validated|                                               |
| **Logic Apps**     | Calling Logic Apps workflows           | ❌ Doesn't exist|                                               |
| **Code Interpreter**| Using Code Interpreter                | ✅ Fully functional and validated|                                               |
|                    | Supported file types                   | ✅ Fully functional and validated|                                               |
| **OpenAPI**        | Calling external APIs with OpenAPI     | ✅ Fully functional and validated|                                               |
| **Quickstart**     | Agent example showcasing multiple tools| ❌ Doesn't exist|                                               |

---

## ✅ Status Legend

- ❌ **Doesn't exist** – No sample created yet  
- ⚠️ **Exists, but doesn't work** – Sample exists but isn't functional
- ✅ **Exists and works** – Fully functional and validated

---

## 📁 File Placement

- **In-progress samples** go to:  
  `samples/doc-samples/python/azure-ai-agents-sdk/`

---

> Update this file regularly as work progresses. Link samples and add notes when applicable.

---<|MERGE_RESOLUTION|>--- conflicted
+++ resolved
@@ -20,13 +20,8 @@
 | **File Search**    | Uploading files                        | ✅/⚠️ | Sample updated - **Sync** sample works, **Async** sample crashes on await agentClient.Files.UploadFileAsync() |
 |                    | Using blob storage (project data assets)| ⚠️ Exists| Sample not yet tested - but compiles properly and follows updated coding patterns |
 |                    | Managing files                         | ❌ Doesn't exist|                                               |
-<<<<<<< HEAD
-| **Azure AI Search**| Using a knowledge store                | ❌ Doesn't exist|                                               |
+| **Azure AI Search**| Using a knowledge store                | ⚠️ Exists | Sample not yet tested - but compiles properly and follows updated coding patterns |
 | **Fabric**         | Grounding with Fabric data             | ⚠️ Exists| Sample not yet tested - but compiles properly and follows updated coding patterns |
-=======
-| **Azure AI Search**| Using a knowledge store                | ⚠️ Exists | Sample not yet tested - but compiles properly and follows updated coding patterns |
-| **Fabric**         | Grounding with Fabric data             | ❌ Doesn't exist|                                               |
->>>>>>> dabede93
 | **SharePoint**     | Grounding with SharePoint files        | ❌ Doesn't exist|                                               |
 | **TripAdvisor**    | Using licensed TripAdvisor data        | ❌ Doesn't exist|                                               |
 | **Function Calling**| Calling local functions               | ✅ Fully functional and validated|                                               |
